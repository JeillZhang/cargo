use crate::core::compiler::{BuildConfig, MessageFormat, TimingOutput};
use crate::core::resolver::CliFeatures;
use crate::core::{Edition, Workspace};
use crate::ops::{CompileFilter, CompileOptions, NewOptions, Packages, VersionControl};
use crate::sources::CRATES_IO_REGISTRY;
use crate::util::important_paths::find_root_manifest_for_wd;
use crate::util::interning::InternedString;
use crate::util::restricted_names::is_glob_pattern;
use crate::util::toml::{StringOrVec, TomlProfile};
use crate::util::validate_package_name;
use crate::util::{
    print_available_benches, print_available_binaries, print_available_examples,
    print_available_packages, print_available_tests,
};
use crate::CargoResult;
use anyhow::bail;
use cargo_util::paths;
use std::ffi::{OsStr, OsString};
use std::path::PathBuf;

pub use crate::core::compiler::CompileMode;
pub use crate::{CliError, CliResult, Config};
pub use clap::{value_parser, AppSettings, Arg, ArgAction, ArgMatches};

pub type App = clap::Command<'static>;

pub trait AppExt: Sized {
    fn _arg(self, arg: Arg<'static>) -> Self;

    /// Do not use this method, it is only for backwards compatibility.
    /// Use `arg_package_spec_no_all` instead.
    fn arg_package_spec(
        self,
        package: &'static str,
        all: &'static str,
        exclude: &'static str,
    ) -> Self {
        self.arg_package_spec_no_all(package, all, exclude)
            ._arg(flag("all", "Alias for --workspace (deprecated)"))
    }

    /// Variant of arg_package_spec that does not include the `--all` flag
    /// (but does include `--workspace`). Used to avoid confusion with
    /// historical uses of `--all`.
    fn arg_package_spec_no_all(
        self,
        package: &'static str,
        all: &'static str,
        exclude: &'static str,
    ) -> Self {
        self.arg_package_spec_simple(package)
            ._arg(flag("workspace", all))
            ._arg(multi_opt("exclude", "SPEC", exclude))
    }

    fn arg_package_spec_simple(self, package: &'static str) -> Self {
        self._arg(optional_multi_opt("package", "SPEC", package).short('p'))
    }

    fn arg_package(self, package: &'static str) -> Self {
        self._arg(
            optional_opt("package", package)
                .short('p')
                .value_name("SPEC"),
        )
    }

    fn arg_jobs(self) -> Self {
        self._arg(
            opt("jobs", "Number of parallel jobs, defaults to # of CPUs")
<<<<<<< HEAD
                .short("j")
                .value_name("N")
                .allow_hyphen_values(true),
=======
                .short('j')
                .value_name("N"),
>>>>>>> b1dd22e6
        )
        ._arg(flag(
            "keep-going",
            "Do not abort the build as soon as there is an error (unstable)",
        ))
    }

    fn arg_targets_all(
        self,
        lib: &'static str,
        bin: &'static str,
        bins: &'static str,
        example: &'static str,
        examples: &'static str,
        test: &'static str,
        tests: &'static str,
        bench: &'static str,
        benches: &'static str,
        all: &'static str,
    ) -> Self {
        self.arg_targets_lib_bin_example(lib, bin, bins, example, examples)
            ._arg(optional_multi_opt("test", "NAME", test))
            ._arg(flag("tests", tests))
            ._arg(optional_multi_opt("bench", "NAME", bench))
            ._arg(flag("benches", benches))
            ._arg(flag("all-targets", all))
    }

    fn arg_targets_lib_bin_example(
        self,
        lib: &'static str,
        bin: &'static str,
        bins: &'static str,
        example: &'static str,
        examples: &'static str,
    ) -> Self {
        self._arg(flag("lib", lib))
            ._arg(optional_multi_opt("bin", "NAME", bin))
            ._arg(flag("bins", bins))
            ._arg(optional_multi_opt("example", "NAME", example))
            ._arg(flag("examples", examples))
    }

    fn arg_targets_bins_examples(
        self,
        bin: &'static str,
        bins: &'static str,
        example: &'static str,
        examples: &'static str,
    ) -> Self {
        self._arg(optional_multi_opt("bin", "NAME", bin))
            ._arg(flag("bins", bins))
            ._arg(optional_multi_opt("example", "NAME", example))
            ._arg(flag("examples", examples))
    }

    fn arg_targets_bin_example(self, bin: &'static str, example: &'static str) -> Self {
        self._arg(optional_multi_opt("bin", "NAME", bin))
            ._arg(optional_multi_opt("example", "NAME", example))
    }

    fn arg_features(self) -> Self {
        self._arg(
            multi_opt(
                "features",
                "FEATURES",
                "Space or comma separated list of features to activate",
            )
            .short('F'),
        )
        ._arg(flag("all-features", "Activate all available features"))
        ._arg(flag(
            "no-default-features",
            "Do not activate the `default` feature",
        ))
    }

    fn arg_release(self, release: &'static str) -> Self {
        self._arg(flag("release", release).short('r'))
    }

    fn arg_profile(self, profile: &'static str) -> Self {
        self._arg(opt("profile", profile).value_name("PROFILE-NAME"))
    }

    fn arg_doc(self, doc: &'static str) -> Self {
        self._arg(flag("doc", doc))
    }

    fn arg_target_triple(self, target: &'static str) -> Self {
        self._arg(multi_opt("target", "TRIPLE", target))
    }

    fn arg_target_dir(self) -> Self {
        self._arg(
            opt("target-dir", "Directory for all generated artifacts").value_name("DIRECTORY"),
        )
    }

    fn arg_manifest_path(self) -> Self {
        self._arg(opt("manifest-path", "Path to Cargo.toml").value_name("PATH"))
    }

    fn arg_message_format(self) -> Self {
        self._arg(multi_opt("message-format", "FMT", "Error format"))
    }

    fn arg_build_plan(self) -> Self {
        self._arg(flag(
            "build-plan",
            "Output the build plan in JSON (unstable)",
        ))
    }

    fn arg_unit_graph(self) -> Self {
        self._arg(flag("unit-graph", "Output build graph in JSON (unstable)"))
    }

    fn arg_new_opts(self) -> Self {
        self._arg(
            opt(
                "vcs",
                "Initialize a new repository for the given version \
                 control system (git, hg, pijul, or fossil) or do not \
                 initialize any version control at all (none), overriding \
                 a global configuration.",
            )
            .value_name("VCS")
            .value_parser(["git", "hg", "pijul", "fossil", "none"]),
        )
        ._arg(flag("bin", "Use a binary (application) template [default]"))
        ._arg(flag("lib", "Use a library template"))
        ._arg(
            opt("edition", "Edition to set for the crate generated")
                .value_parser(Edition::CLI_VALUES)
                .value_name("YEAR"),
        )
        ._arg(
            opt(
                "name",
                "Set the resulting package name, defaults to the directory name",
            )
            .value_name("NAME"),
        )
    }

    fn arg_index(self) -> Self {
        self._arg(opt("index", "Registry index URL to upload the package to").value_name("INDEX"))
    }

    fn arg_dry_run(self, dry_run: &'static str) -> Self {
        self._arg(flag("dry-run", dry_run))
    }

    fn arg_ignore_rust_version(self) -> Self {
        self._arg(flag(
            "ignore-rust-version",
            "Ignore `rust-version` specification in packages",
        ))
    }

    fn arg_future_incompat_report(self) -> Self {
        self._arg(flag(
            "future-incompat-report",
            "Outputs a future incompatibility report at the end of the build",
        ))
    }

    fn arg_quiet(self) -> Self {
        self._arg(flag("quiet", "Do not print cargo log messages").short('q'))
    }

    fn arg_timings(self) -> Self {
        self._arg(
            optional_opt(
                "timings",
                "Timing output formats (unstable) (comma separated): html, json",
            )
            .value_name("FMTS")
            .require_equals(true),
        )
    }
}

impl AppExt for App {
    fn _arg(self, arg: Arg<'static>) -> Self {
        self.arg(arg)
    }
}

pub fn flag(name: &'static str, help: &'static str) -> Arg<'static> {
    Arg::new(name)
        .long(name)
        .help(help)
        .action(ArgAction::SetTrue)
}

pub fn opt(name: &'static str, help: &'static str) -> Arg<'static> {
    Arg::new(name).long(name).help(help)
}

pub fn optional_opt(name: &'static str, help: &'static str) -> Arg<'static> {
    opt(name, help).min_values(0)
}

pub fn optional_multi_opt(
    name: &'static str,
    value_name: &'static str,
    help: &'static str,
) -> Arg<'static> {
    opt(name, help)
        .value_name(value_name)
        .action(ArgAction::Append)
        .multiple_values(true)
        .min_values(0)
        .number_of_values(1)
}

pub fn multi_opt(name: &'static str, value_name: &'static str, help: &'static str) -> Arg<'static> {
    opt(name, help)
        .value_name(value_name)
        .action(ArgAction::Append)
}

pub fn subcommand(name: &'static str) -> App {
    App::new(name)
        .dont_collapse_args_in_usage(true)
        .setting(AppSettings::DeriveDisplayOrder)
}

/// Determines whether or not to gate `--profile` as unstable when resolving it.
pub enum ProfileChecking {
    /// `cargo rustc` historically has allowed "test", "bench", and "check". This
    /// variant explicitly allows those.
    LegacyRustc,
    /// `cargo check` and `cargo fix` historically has allowed "test". This variant
    /// explicitly allows that on stable.
    LegacyTestOnly,
    /// All other commands, which allow any valid custom named profile.
    Custom,
}

pub trait ArgMatchesExt {
    fn value_of_u32(&self, name: &str) -> CargoResult<Option<u32>> {
        let arg = match self._value_of(name) {
            None => None,
            Some(arg) => Some(arg.parse::<u32>().map_err(|_| {
                clap::Error::raw(
                    clap::ErrorKind::ValueValidation,
                    format!("Invalid value: could not parse `{}` as a number", arg),
                )
            })?),
        };
        Ok(arg)
    }

    fn value_of_i32(&self, name: &str) -> CargoResult<Option<i32>> {
        let arg = match self._value_of(name) {
            None => None,
            Some(arg) => Some(arg.parse::<i32>().map_err(|_| {
                clap::Error::value_validation_auto(format!("could not parse `{}` as a number", arg))
            })?),
        };
        Ok(arg)
    }

    /// Returns value of the `name` command-line argument as an absolute path
    fn value_of_path(&self, name: &str, config: &Config) -> Option<PathBuf> {
        self._value_of(name).map(|path| config.cwd().join(path))
    }

    fn root_manifest(&self, config: &Config) -> CargoResult<PathBuf> {
        if let Some(path) = self.value_of_path("manifest-path", config) {
            // In general, we try to avoid normalizing paths in Cargo,
            // but in this particular case we need it to fix #3586.
            let path = paths::normalize_path(&path);
            if !path.ends_with("Cargo.toml") {
                anyhow::bail!("the manifest-path must be a path to a Cargo.toml file")
            }
            if !path.exists() {
                anyhow::bail!(
                    "manifest path `{}` does not exist",
                    self._value_of("manifest-path").unwrap()
                )
            }
            return Ok(path);
        }
        find_root_manifest_for_wd(config.cwd())
    }

    fn workspace<'a>(&self, config: &'a Config) -> CargoResult<Workspace<'a>> {
        let root = self.root_manifest(config)?;
        let mut ws = Workspace::new(&root, config)?;
        if config.cli_unstable().avoid_dev_deps {
            ws.set_require_optional_deps(false);
        }
        Ok(ws)
    }

    fn jobs(&self) -> CargoResult<Option<i32>> {
        self.value_of_i32("jobs")
    }

    fn verbose(&self) -> u32 {
        self._count("verbose")
    }

    fn dry_run(&self) -> bool {
        self.flag("dry-run")
    }

    fn keep_going(&self) -> bool {
        self.flag("keep-going")
    }

    fn targets(&self) -> Vec<String> {
        self._values_of("target")
    }

    fn get_profile_name(
        &self,
        config: &Config,
        default: &str,
        profile_checking: ProfileChecking,
    ) -> CargoResult<InternedString> {
        let specified_profile = self._value_of("profile");

        // Check for allowed legacy names.
        // This is an early exit, since it allows combination with `--release`.
        match (specified_profile, profile_checking) {
            // `cargo rustc` has legacy handling of these names
            (Some(name @ ("dev" | "test" | "bench" | "check")), ProfileChecking::LegacyRustc)
            // `cargo fix` and `cargo check` has legacy handling of this profile name
            | (Some(name @ "test"), ProfileChecking::LegacyTestOnly) => {
                if self.flag("release") {
                    config.shell().warn(
                        "the `--release` flag should not be specified with the `--profile` flag\n\
                         The `--release` flag will be ignored.\n\
                         This was historically accepted, but will become an error \
                         in a future release."
                    )?;
                }
                return Ok(InternedString::new(name));
            }
            _ => {}
        }

        let conflict = |flag: &str, equiv: &str, specified: &str| -> anyhow::Error {
            anyhow::format_err!(
                "conflicting usage of --profile={} and --{flag}\n\
                 The `--{flag}` flag is the same as `--profile={equiv}`.\n\
                 Remove one flag or the other to continue.",
                specified,
                flag = flag,
                equiv = equiv
            )
        };

        let name = match (self.flag("release"), self.flag("debug"), specified_profile) {
            (false, false, None) => default,
            (true, _, None | Some("release")) => "release",
            (true, _, Some(name)) => return Err(conflict("release", "release", name)),
            (_, true, None | Some("dev")) => "dev",
            (_, true, Some(name)) => return Err(conflict("debug", "dev", name)),
            // `doc` is separate from all the other reservations because
            // [profile.doc] was historically allowed, but is deprecated and
            // has no effect. To avoid potentially breaking projects, it is a
            // warning in Cargo.toml, but since `--profile` is new, we can
            // reject it completely here.
            (_, _, Some("doc")) => {
                bail!("profile `doc` is reserved and not allowed to be explicitly specified")
            }
            (_, _, Some(name)) => {
                TomlProfile::validate_name(name)?;
                name
            }
        };

        Ok(InternedString::new(name))
    }

    fn packages_from_flags(&self) -> CargoResult<Packages> {
        Packages::from_flags(
            // TODO Integrate into 'workspace'
            self.flag("workspace") || self.flag("all"),
            self._values_of("exclude"),
            self._values_of("package"),
        )
    }

    fn compile_options(
        &self,
        config: &Config,
        mode: CompileMode,
        workspace: Option<&Workspace<'_>>,
        profile_checking: ProfileChecking,
    ) -> CargoResult<CompileOptions> {
        let spec = self.packages_from_flags()?;
        let mut message_format = None;
        let default_json = MessageFormat::Json {
            short: false,
            ansi: false,
            render_diagnostics: false,
        };
        for fmt in self._values_of("message-format") {
            for fmt in fmt.split(',') {
                let fmt = fmt.to_ascii_lowercase();
                match fmt.as_str() {
                    "json" => {
                        if message_format.is_some() {
                            bail!("cannot specify two kinds of `message-format` arguments");
                        }
                        message_format = Some(default_json);
                    }
                    "human" => {
                        if message_format.is_some() {
                            bail!("cannot specify two kinds of `message-format` arguments");
                        }
                        message_format = Some(MessageFormat::Human);
                    }
                    "short" => {
                        if message_format.is_some() {
                            bail!("cannot specify two kinds of `message-format` arguments");
                        }
                        message_format = Some(MessageFormat::Short);
                    }
                    "json-render-diagnostics" => {
                        if message_format.is_none() {
                            message_format = Some(default_json);
                        }
                        match &mut message_format {
                            Some(MessageFormat::Json {
                                render_diagnostics, ..
                            }) => *render_diagnostics = true,
                            _ => bail!("cannot specify two kinds of `message-format` arguments"),
                        }
                    }
                    "json-diagnostic-short" => {
                        if message_format.is_none() {
                            message_format = Some(default_json);
                        }
                        match &mut message_format {
                            Some(MessageFormat::Json { short, .. }) => *short = true,
                            _ => bail!("cannot specify two kinds of `message-format` arguments"),
                        }
                    }
                    "json-diagnostic-rendered-ansi" => {
                        if message_format.is_none() {
                            message_format = Some(default_json);
                        }
                        match &mut message_format {
                            Some(MessageFormat::Json { ansi, .. }) => *ansi = true,
                            _ => bail!("cannot specify two kinds of `message-format` arguments"),
                        }
                    }
                    s => bail!("invalid message format specifier: `{}`", s),
                }
            }
        }

        let mut build_config = BuildConfig::new(
            config,
            self.jobs()?,
            self.keep_going(),
            &self.targets(),
            mode,
        )?;
        build_config.message_format = message_format.unwrap_or(MessageFormat::Human);
        build_config.requested_profile = self.get_profile_name(config, "dev", profile_checking)?;
        build_config.build_plan = self.flag("build-plan");
        build_config.unit_graph = self.flag("unit-graph");
        build_config.future_incompat_report = self.flag("future-incompat-report");

        if self._contains("timings") {
            for timing_output in self._values_of("timings") {
                for timing_output in timing_output.split(',') {
                    let timing_output = timing_output.to_ascii_lowercase();
                    let timing_output = match timing_output.as_str() {
                        "html" => {
                            config
                                .cli_unstable()
                                .fail_if_stable_opt("--timings=html", 7405)?;
                            TimingOutput::Html
                        }
                        "json" => {
                            config
                                .cli_unstable()
                                .fail_if_stable_opt("--timings=json", 7405)?;
                            TimingOutput::Json
                        }
                        s => bail!("invalid timings output specifier: `{}`", s),
                    };
                    build_config.timing_outputs.push(timing_output);
                }
            }
            if build_config.timing_outputs.is_empty() {
                build_config.timing_outputs.push(TimingOutput::Html);
            }
        }

        if build_config.keep_going {
            config
                .cli_unstable()
                .fail_if_stable_opt("--keep-going", 10496)?;
        }
        if build_config.build_plan {
            config
                .cli_unstable()
                .fail_if_stable_opt("--build-plan", 5579)?;
        };
        if build_config.unit_graph {
            config
                .cli_unstable()
                .fail_if_stable_opt("--unit-graph", 8002)?;
        }

        let opts = CompileOptions {
            build_config,
            cli_features: self.cli_features()?,
            spec,
            filter: CompileFilter::from_raw_arguments(
                self.flag("lib"),
                self._values_of("bin"),
                self.flag("bins"),
                self._values_of("test"),
                self.flag("tests"),
                self._values_of("example"),
                self.flag("examples"),
                self._values_of("bench"),
                self.flag("benches"),
                self.flag("all-targets"),
            ),
            target_rustdoc_args: None,
            target_rustc_args: None,
            target_rustc_crate_types: None,
            local_rustdoc_args: None,
            rustdoc_document_private_items: false,
            honor_rust_version: !self.flag("ignore-rust-version"),
        };

        if let Some(ws) = workspace {
            self.check_optional_opts(ws, &opts)?;
        } else if self.is_present_with_zero_values("package") {
            // As for cargo 0.50.0, this won't occur but if someone sneaks in
            // we can still provide this informative message for them.
            anyhow::bail!(
                "\"--package <SPEC>\" requires a SPEC format value, \
                which can be any package ID specifier in the dependency graph.\n\
                Run `cargo help pkgid` for more information about SPEC format."
            )
        }

        Ok(opts)
    }

    fn cli_features(&self) -> CargoResult<CliFeatures> {
        CliFeatures::from_command_line(
            &self._values_of("features"),
            self.flag("all-features"),
            !self.flag("no-default-features"),
        )
    }

    fn compile_options_for_single_package(
        &self,
        config: &Config,
        mode: CompileMode,
        workspace: Option<&Workspace<'_>>,
        profile_checking: ProfileChecking,
    ) -> CargoResult<CompileOptions> {
        let mut compile_opts = self.compile_options(config, mode, workspace, profile_checking)?;
        let spec = self._values_of("package");
        if spec.iter().any(is_glob_pattern) {
            anyhow::bail!("Glob patterns on package selection are not supported.")
        }
        compile_opts.spec = Packages::Packages(spec);
        Ok(compile_opts)
    }

    fn new_options(&self, config: &Config) -> CargoResult<NewOptions> {
        let vcs = self._value_of("vcs").map(|vcs| match vcs {
            "git" => VersionControl::Git,
            "hg" => VersionControl::Hg,
            "pijul" => VersionControl::Pijul,
            "fossil" => VersionControl::Fossil,
            "none" => VersionControl::NoVcs,
            vcs => panic!("Impossible vcs: {:?}", vcs),
        });
        NewOptions::new(
            vcs,
            self.flag("bin"),
            self.flag("lib"),
            self.value_of_path("path", config).unwrap(),
            self._value_of("name").map(|s| s.to_string()),
            self._value_of("edition").map(|s| s.to_string()),
            self.registry(config)?,
        )
    }

    fn registry(&self, config: &Config) -> CargoResult<Option<String>> {
        match self._value_of("registry") {
            Some(registry) => {
                validate_package_name(registry, "registry name", "")?;

                if registry == CRATES_IO_REGISTRY {
                    // If "crates.io" is specified, then we just need to return `None`,
                    // as that will cause cargo to use crates.io. This is required
                    // for the case where a default alternative registry is used
                    // but the user wants to switch back to crates.io for a single
                    // command.
                    Ok(None)
                } else {
                    Ok(Some(registry.to_string()))
                }
            }
            None => config.default_registry(),
        }
    }

    fn index(&self) -> CargoResult<Option<String>> {
        let index = self._value_of("index").map(|s| s.to_string());
        Ok(index)
    }

    fn check_optional_opts(
        &self,
        workspace: &Workspace<'_>,
        compile_opts: &CompileOptions,
    ) -> CargoResult<()> {
        if self.is_present_with_zero_values("package") {
            print_available_packages(workspace)?
        }

        if self.is_present_with_zero_values("example") {
            print_available_examples(workspace, compile_opts)?;
        }

        if self.is_present_with_zero_values("bin") {
            print_available_binaries(workspace, compile_opts)?;
        }

        if self.is_present_with_zero_values("bench") {
            print_available_benches(workspace, compile_opts)?;
        }

        if self.is_present_with_zero_values("test") {
            print_available_tests(workspace, compile_opts)?;
        }

        Ok(())
    }

    fn is_present_with_zero_values(&self, name: &str) -> bool {
        self._contains(name) && self._value_of(name).is_none()
    }

    fn flag(&self, name: &str) -> bool;

    fn _value_of(&self, name: &str) -> Option<&str>;

    fn _values_of(&self, name: &str) -> Vec<String>;

    fn _value_of_os(&self, name: &str) -> Option<&OsStr>;

    fn _values_of_os(&self, name: &str) -> Vec<OsString>;

    fn _count(&self, name: &str) -> u32;

    fn _contains(&self, name: &str) -> bool;
}

impl<'a> ArgMatchesExt for ArgMatches {
    fn flag(&self, name: &str) -> bool {
        ignore_unknown(self.try_get_one::<bool>(name))
            .copied()
            .unwrap_or(false)
    }

    fn _value_of(&self, name: &str) -> Option<&str> {
        ignore_unknown(self.try_get_one::<String>(name)).map(String::as_str)
    }

    fn _value_of_os(&self, name: &str) -> Option<&OsStr> {
        ignore_unknown(self.try_get_one::<OsString>(name)).map(OsString::as_os_str)
    }

    fn _values_of(&self, name: &str) -> Vec<String> {
        ignore_unknown(self.try_get_many::<String>(name))
            .unwrap_or_default()
            .cloned()
            .collect()
    }

    fn _values_of_os(&self, name: &str) -> Vec<OsString> {
        ignore_unknown(self.try_get_many::<OsString>(name))
            .unwrap_or_default()
            .cloned()
            .collect()
    }

    fn _count(&self, name: &str) -> u32 {
        *ignore_unknown(self.try_get_one::<u8>(name)).expect("defaulted by clap") as u32
    }

    fn _contains(&self, name: &str) -> bool {
        ignore_unknown(self.try_contains_id(name))
    }
}

pub fn values(args: &ArgMatches, name: &str) -> Vec<String> {
    args._values_of(name)
}

pub fn values_os(args: &ArgMatches, name: &str) -> Vec<OsString> {
    args._values_of_os(name)
}

#[track_caller]
fn ignore_unknown<T: Default>(r: Result<T, clap::parser::MatchesError>) -> T {
    match r {
        Ok(t) => t,
        Err(clap::parser::MatchesError::UnknownArgument { .. }) => Default::default(),
        Err(e) => {
            panic!("Mismatch between definition and access: {}", e);
        }
    }
}

#[derive(PartialEq, Eq, PartialOrd, Ord)]
pub enum CommandInfo {
    BuiltIn { about: Option<String> },
    External { path: PathBuf },
    Alias { target: StringOrVec },
}<|MERGE_RESOLUTION|>--- conflicted
+++ resolved
@@ -68,14 +68,9 @@
     fn arg_jobs(self) -> Self {
         self._arg(
             opt("jobs", "Number of parallel jobs, defaults to # of CPUs")
-<<<<<<< HEAD
-                .short("j")
+                .short('j')
                 .value_name("N")
                 .allow_hyphen_values(true),
-=======
-                .short('j')
-                .value_name("N"),
->>>>>>> b1dd22e6
         )
         ._arg(flag(
             "keep-going",
