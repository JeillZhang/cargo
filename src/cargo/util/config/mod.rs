--- conflicted
+++ resolved
@@ -2194,13 +2194,8 @@
     pub dep_info_basedir: Option<ConfigRelativePath>,
     pub target_dir: Option<ConfigRelativePath>,
     pub incremental: Option<bool>,
-<<<<<<< HEAD
-    pub target: Option<ConfigRelativePath>,
+    pub target: Option<BuildTargetConfig>,
     pub jobs: Option<i32>,
-=======
-    pub target: Option<BuildTargetConfig>,
-    pub jobs: Option<u32>,
->>>>>>> b1dd22e6
     pub rustflags: Option<StringList>,
     pub rustdocflags: Option<StringList>,
     pub rustc_wrapper: Option<ConfigRelativePath>,
